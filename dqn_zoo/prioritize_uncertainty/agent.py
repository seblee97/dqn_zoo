--- conflicted
+++ resolved
@@ -146,8 +146,6 @@
 
             mask = jax.lax.stop_gradient(jnp.reshape(transitions.mask_t, (-1,)))
             loss = jnp.sum(mask * losses) / jnp.sum(mask)
-<<<<<<< HEAD
-
             # compute ensemble statistics for priority
             index_fun = jax.vmap(lambda x: x[0][x[1]])
             selected_q = index_fun([flattened_q, repeated_actions])  # Batch x Heads
@@ -165,10 +163,6 @@
                 "value_means": online_source_value_means,
                 "value_vars": online_source_value_vars,
             }
-=======
-            return loss, {"loss": loss, "deltas": clipped_td_errors}
->>>>>>> d5e93f4f
-
         def update(
             rng_key,
             opt_state,

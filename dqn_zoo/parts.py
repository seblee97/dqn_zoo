--- conflicted
+++ resolved
@@ -21,10 +21,12 @@
 import csv
 import os
 import timeit
+
 try:
     import cPickle as pickle
 except ModuleNotFoundError:
     import pickle
+
 from typing import Any, Iterable, Mapping, Optional, Text, Tuple, Union
 
 import distrax
@@ -33,8 +35,7 @@
 import jax.numpy as jnp
 import numpy as np
 
-from dqn_zoo import networks
-from dqn_zoo import processors
+from dqn_zoo import networks, processors
 
 Action = int
 Network = networks.Network
@@ -104,13 +105,8 @@
     timestep_t = environment.reset()  # timestep_0.
 
     while True:  # For each step in the current episode.
-<<<<<<< HEAD
-      a_t, loss, shaped_rewards, penalties = agent.step(timestep_t)
-      yield timestep_t, a_t, loss, shaped_rewards, penalties
-=======
       a_t = agent.step(timestep_t)
       yield environment, timestep_t, agent, a_t
->>>>>>> 807379c1
 
       # Update t after one environment step and agent step and relabel.
       t += 1
@@ -122,13 +118,8 @@
         timestep_t = timestep_t._replace(step_type=dm_env.StepType.LAST)
 
       if timestep_t.last():
-<<<<<<< HEAD
-        unused_a_t, loss, shaped_rewards, penalties = agent.step(timestep_t)  # Extra agent step, action ignored.
-        yield timestep_t, None, loss, shaped_rewards, penalties
-=======
         unused_a_t = agent.step(timestep_t)  # Extra agent step, action ignored.
         yield environment, timestep_t, agent, None
->>>>>>> 807379c1
         break
 
 
@@ -143,17 +134,9 @@
   for tracker in trackers:
     tracker.reset()
 
-<<<<<<< HEAD
-  for timestep_t, unused_a_t, loss, shaped_reward, penalties in timestep_action_sequence:
-    if timestep_t is None:
-      continue
-    step_rate_tracker.step(timestep_t)
-    episode_tracker.step(timestep_t, loss=loss, shaped_reward=shaped_reward, penalties=penalties)
-=======
   for environment, timestep_t, agent, a_t in timestep_action_sequence:
     for tracker in trackers:
       tracker.step(environment, timestep_t, agent, a_t)
->>>>>>> 807379c1
 
   # Merge all statistics dictionaries into one.
   statistics_dicts = (tracker.get() for tracker in trackers)
@@ -173,12 +156,6 @@
     self._current_episode_loss = None
     self._current_episode_penalties = None
 
-<<<<<<< HEAD
-  def step(self, timestep: dm_env.TimeStep, loss, shaped_reward, penalties) -> None:
-    """Accumulates statistics from timestep."""
-
-    if timestep.first():
-=======
   def step(
       self,
       environment: Optional[dm_env.Environment],
@@ -190,7 +167,6 @@
     del (environment, agent, a_t)
 
     if timestep_t.first():
->>>>>>> 807379c1
       if self._current_episode_rewards:
         raise ValueError('Current episode reward list should be empty.')
       if self._current_episode_step != 0:

--- conflicted
+++ resolved
@@ -1,5 +1,6 @@
 import os
-os.environ["XLA_PYTHON_CLIENT_PREALLOCATE"] = 'false'
+
+os.environ["XLA_PYTHON_CLIENT_PREALLOCATE"] = "false"
 
 import collections
 import datetime
@@ -54,14 +55,9 @@
 flags.DEFINE_integer("num_train_frames", int(1e4), "")  # Per iteration.
 flags.DEFINE_integer("num_eval_frames", int(5e4), "")  # Per iteration.
 flags.DEFINE_integer("learn_period", 16, "")
-<<<<<<< HEAD
-flags.DEFINE_string("results_csv_path", "./run_results/results.csv", "")
-flags.DEFINE_string("checkpoint_path", "./run_results/checkpoint.pkl", "")
-=======
 # flags.DEFINE_string("results_csv_path", "/tmp/results.csv", "")
 # flags.DEFINE_string("checkpoint_path", None, "")
 flags.DEFINE_string("results_path", None, "")  # where to store results
->>>>>>> 8a84e4ed
 
 
 def main(argv):
@@ -123,11 +119,7 @@
         )
 
     # Create sample network input from sample preprocessor output.
-<<<<<<< HEAD
-    sample_processed_timestep = preprocessor_builder()(env.reset(True))
-=======
     sample_processed_timestep = preprocessor_builder()(env.reset(train=None))
->>>>>>> 8a84e4ed
     sample_processed_timestep = typing.cast(dm_env.TimeStep, sample_processed_timestep)
     sample_network_input = sample_processed_timestep.observation
     chex.assert_shape(
@@ -207,7 +199,7 @@
         target_network_update_period=FLAGS.target_network_update_period,
         grad_error_bound=FLAGS.grad_error_bound,
         rng_key=train_rng_key,
-        variance_network=False
+        variance_network=False,
     )
     eval_agent = parts.EpsilonGreedyActor(
         preprocessor=preprocessor_builder(),

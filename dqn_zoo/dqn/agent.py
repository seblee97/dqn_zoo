# Copyright 2019 DeepMind Technologies Limited. All Rights Reserved.
#
# Licensed under the Apache License, Version 2.0 (the "License");
# you may not use this file except in compliance with the License.
# You may obtain a copy of the License at
#
#     http://www.apache.org/licenses/LICENSE-2.0
#
# Unless required by applicable law or agreed to in writing, software
# distributed under the License is distributed on an "AS IS" BASIS,
# WITHOUT WARRANTIES OR CONDITIONS OF ANY KIND, either express or implied.
# See the License for the specific language governing permissions and
# limitations under the License.
# ==============================================================================
"""DQN agent class."""

# pylint: disable=g-bad-import-order

from typing import Any, Callable, Mapping, Text

from absl import logging
import dm_env
import jax
import jax.numpy as jnp
import optax
import rlax

from dqn_zoo import parts
from dqn_zoo import processors
from dqn_zoo import replay as replay_lib

# Batch variant of q_learning.
_batch_q_learning = jax.vmap(rlax.q_learning)


class Dqn:
  """Deep Q-Network agent."""

  def __init__(
      self,
      preprocessor: processors.Processor,
      sample_network_input: jnp.ndarray,
      network: parts.Network,
      optimizer: optax.GradientTransformation,
      transition_accumulator: Any,
      replay: replay_lib.TransitionReplay,
      shaping_function,
      batch_size: int,
      exploration_epsilon: Callable[[int], float],
      min_replay_capacity_fraction: float,
      learn_period: int,
      target_network_update_period: int,
      grad_error_bound: float,
      rng_key: parts.PRNGKey,
  ):
    self._preprocessor = preprocessor
    self._replay = replay
    self._transition_accumulator = transition_accumulator
    self._batch_size = batch_size
    self._exploration_epsilon = exploration_epsilon
    self._min_replay_capacity = min_replay_capacity_fraction * replay.capacity
    self._learn_period = learn_period
    self._target_network_update_period = target_network_update_period

    # Initialize network parameters and optimizer.
    self._rng_key, network_rng_key = jax.random.split(rng_key)
    self._online_params = network.init(network_rng_key,
                                       sample_network_input[None, ...])
    self._target_params = self._online_params
    self._opt_state = optimizer.init(self._online_params)

    # Other agent state: last action, frame count, etc.
    self._action = None
    self._frame_t = -1  # Current frame index.

    # Define jitted loss, update, and policy functions here instead of as
    # class methods, to emphasize that these are meant to be pure functions
    # and should not access the agent object's state via `self`.

    def loss_fn(online_params, target_params, transitions, rng_key):
      """Calculates loss given network parameters and transitions."""
      _, online_key, target_key = jax.random.split(rng_key, 3)
      q_tm1 = network.apply(online_params, online_key,
                            transitions.s_tm1).q_values
      q_target_t = network.apply(target_params, target_key,
                                 transitions.s_t).q_values

      # compute shaping function F(s, a, s')
<<<<<<< HEAD
      # shaped_rewards = shaping_function(target_params, transitions, rng_key)
=======
      shaped_rewards = shaping_function(q_target_t, transitions, rng_key)
>>>>>>> b1e258b4

      td_errors = _batch_q_learning(
          q_tm1,
          transitions.a_tm1,
          transitions.r_t,
          transitions.discount_t,
          q_target_t,
      )
      td_errors = rlax.clip_gradient(td_errors, -grad_error_bound,
                                     grad_error_bound)
      losses = rlax.l2_loss(td_errors)
      assert losses.shape == (self._batch_size,)
      loss = jnp.mean(losses)
      return loss

    def update(rng_key, opt_state, online_params, target_params, transitions):
      """Computes learning update from batch of replay transitions."""
      rng_key, update_key = jax.random.split(rng_key)
      d_loss_d_params = jax.grad(loss_fn)(online_params, target_params,
                                          transitions, update_key)
      updates, new_opt_state = optimizer.update(d_loss_d_params, opt_state)
      new_online_params = optax.apply_updates(online_params, updates)
      return rng_key, new_opt_state, new_online_params

    self._update = jax.jit(update)

    def select_action(rng_key, network_params, s_t, exploration_epsilon):
      """Samples action from eps-greedy policy wrt Q-values at given state."""
      rng_key, apply_key, policy_key = jax.random.split(rng_key, 3)
      q_t = network.apply(network_params, apply_key, s_t[None, ...]).q_values[0]
      a_t = rlax.epsilon_greedy().sample(policy_key, q_t, exploration_epsilon)
      return rng_key, a_t

    self._select_action = jax.jit(select_action)

  def step(self, timestep: dm_env.TimeStep) -> parts.Action:
    """Selects action given timestep and potentially learns."""
    self._frame_t += 1

    timestep = self._preprocessor(timestep)

    if timestep is None:  # Repeat action.
      action = self._action
    else:
      action = self._action = self._act(timestep)

      for transition in self._transition_accumulator.step(timestep, action):
        self._replay.add(transition)

    if self._replay.size < self._min_replay_capacity:
      return action

    if self._frame_t % self._learn_period == 0:
      self._learn()

    if self._frame_t % self._target_network_update_period == 0:
      self._target_params = self._online_params

    return action

  def reset(self) -> None:
    """Resets the agent's episodic state such as frame stack and action repeat.

    This method should be called at the beginning of every episode.
    """
    self._transition_accumulator.reset()
    processors.reset(self._preprocessor)
    self._action = None

  def _act(self, timestep) -> parts.Action:
    """Selects action given timestep, according to epsilon-greedy policy."""
    s_t = timestep.observation
    self._rng_key, a_t = self._select_action(self._rng_key, self._online_params,
                                             s_t, self.exploration_epsilon)
    return parts.Action(jax.device_get(a_t))

  def _learn(self) -> None:
    """Samples a batch of transitions from replay and learns from it."""
    logging.log_first_n(logging.INFO, 'Begin learning', 1)
    transitions = self._replay.sample(self._batch_size)
    self._rng_key, self._opt_state, self._online_params = self._update(
        self._rng_key,
        self._opt_state,
        self._online_params,
        self._target_params,
        transitions,
    )

  @property
  def online_params(self) -> parts.NetworkParams:
    """Returns current parameters of Q-network."""
    return self._online_params

  @property
  def exploration_epsilon(self) -> float:
    """Returns epsilon value currently used by (eps-greedy) behavior policy."""
    return self._exploration_epsilon(self._frame_t)

  def get_state(self) -> Mapping[Text, Any]:
    """Retrieves agent state as a dictionary (e.g. for serialization)."""
    state = {
        'rng_key': self._rng_key,
        'frame_t': self._frame_t,
        'opt_state': self._opt_state,
        'online_params': self._online_params,
        'target_params': self._target_params,
        'replay': self._replay.get_state(),
    }
    return state

  def set_state(self, state: Mapping[Text, Any]) -> None:
    """Sets agent state from a (potentially de-serialized) dictionary."""
    self._rng_key = state['rng_key']
    self._frame_t = state['frame_t']
    self._opt_state = jax.device_put(state['opt_state'])
    self._online_params = jax.device_put(state['online_params'])
    self._target_params = jax.device_put(state['target_params'])
    self._replay.set_state(state['replay'])<|MERGE_RESOLUTION|>--- conflicted
+++ resolved
@@ -86,11 +86,7 @@
                                  transitions.s_t).q_values
 
       # compute shaping function F(s, a, s')
-<<<<<<< HEAD
-      # shaped_rewards = shaping_function(target_params, transitions, rng_key)
-=======
       shaped_rewards = shaping_function(q_target_t, transitions, rng_key)
->>>>>>> b1e258b4
 
       td_errors = _batch_q_learning(
           q_tm1,

# Copyright 2019 DeepMind Technologies Limited. All Rights Reserved.
#
# Licensed under the Apache License, Version 2.0 (the "License");
# you may not use this file except in compliance with the License.
# You may obtain a copy of the License at
#
#     http://www.apache.org/licenses/LICENSE-2.0
#
# Unless required by applicable law or agreed to in writing, software
# distributed under the License is distributed on an "AS IS" BASIS,
# WITHOUT WARRANTIES OR CONDITIONS OF ANY KIND, either express or implied.
# See the License for the specific language governing permissions and
# limitations under the License.
# ==============================================================================
"""DQN agent class."""

# pylint: disable=g-bad-import-order

from typing import Any, Callable, Mapping, Text

<<<<<<< HEAD
=======
from absl import logging
import chex
import distrax
>>>>>>> 807379c1
import dm_env
import jax
import jax.numpy as jnp
import numpy as np
import optax
import rlax
from absl import logging
from dqn_zoo import parts, processors
from dqn_zoo import replay as replay_lib

# Batch variant of q_learning.
_batch_q_learning = jax.vmap(rlax.q_learning)


<<<<<<< HEAD
class Dqn:
    """Deep Q-Network agent."""

    def __init__(
        self,
        preprocessor: processors.Processor,
        sample_network_input: jnp.ndarray,
        network: parts.Network,
        optimizer: optax.GradientTransformation,
        transition_accumulator: Any,
        replay: replay_lib.TransitionReplay,
        shaping_function,
        batch_size: int,
        exploration_epsilon: Callable[[int], float],
        min_replay_capacity_fraction: float,
        learn_period: int,
        target_network_update_period: int,
        grad_error_bound: float,
        rng_key: parts.PRNGKey,
    ):
        self._preprocessor = preprocessor
        self._replay = replay
        self._transition_accumulator = transition_accumulator
        self._batch_size = batch_size
        self._exploration_epsilon = exploration_epsilon
        self._min_replay_capacity = min_replay_capacity_fraction * replay.capacity
        self._learn_period = learn_period
        self._target_network_update_period = target_network_update_period

        # Initialize network parameters and optimizer.
        self._rng_key, network_rng_key = jax.random.split(rng_key)
        self._online_params = network.init(
            network_rng_key, sample_network_input[None, ...]
        )
        self._target_params = self._online_params
        self._opt_state = optimizer.init(self._online_params)

        # Other agent state: last action, frame count, etc.
        self._action = None
        self._frame_t = -1  # Current frame index.

        # Define jitted loss, update, and policy functions here instead of as
        # class methods, to emphasize that these are meant to be pure functions
        # and should not access the agent object's state via `self`.

        def loss_fn(online_params, target_params, transitions, rng_key):
            """Calculates loss given network parameters and transitions."""
            _, online_key, target_key, shaping_key = jax.random.split(rng_key, 4)
            q_tm1 = network.apply(online_params, online_key, transitions.s_tm1).q_values
            q_target_t = network.apply(
                target_params, target_key, transitions.s_t
            ).q_values

            # compute shaping function F(s, a, s')
            shaped_rewards = shaping_function(q_target_t, transitions, shaping_key)

            td_errors = _batch_q_learning(
                q_tm1,
                transitions.a_tm1,
                transitions.r_t,
                transitions.discount_t,
                q_target_t,
            )
            td_errors = rlax.clip_gradient(
                td_errors, -grad_error_bound, grad_error_bound
            )
            losses = rlax.l2_loss(td_errors)
            assert losses.shape == (self._batch_size,)
            loss = jnp.mean(losses)
            return loss

        def update(rng_key, opt_state, online_params, target_params, transitions):
            """Computes learning update from batch of replay transitions."""
            rng_key, update_key = jax.random.split(rng_key)
            loss_values, d_loss_d_params = jax.value_and_grad(loss_fn)(
                online_params, target_params, transitions, update_key
            )
            updates, new_opt_state = optimizer.update(d_loss_d_params, opt_state)
            new_online_params = optax.apply_updates(online_params, updates)
            return rng_key, new_opt_state, new_online_params, loss_values

        self._update = jax.jit(update)

        def select_action(rng_key, network_params, s_t, exploration_epsilon):
            """Samples action from eps-greedy policy wrt Q-values at given state."""
            rng_key, apply_key, policy_key = jax.random.split(rng_key, 3)
            q_t = network.apply(network_params, apply_key, s_t[None, ...]).q_values[0]
            a_t = rlax.epsilon_greedy().sample(policy_key, q_t, exploration_epsilon)
            return rng_key, a_t

        self._select_action = jax.jit(select_action)

    def step(self, timestep: dm_env.TimeStep) -> parts.Action:
        """Selects action given timestep and potentially learns."""
        self._frame_t += 1

        timestep = self._preprocessor(timestep)

        if timestep is None:  # Repeat action.
            action = self._action
        else:
            action = self._action = self._act(timestep)

            for transition in self._transition_accumulator.step(timestep, action):
                self._replay.add(transition)

        if self._replay.size < self._min_replay_capacity:
            return action, None, None, None

        if self._frame_t % self._learn_period == 0:
            loss = self._learn()
            shaped_rewards = None
            penalties = None
        else:
            loss = None
            shaped_rewards = None
            penalties = None

        if self._frame_t % self._target_network_update_period == 0:
            self._target_params = self._online_params

        return action, loss, shaped_rewards, penalties

    def reset(self) -> None:
        """Resets the agent's episodic state such as frame stack and action repeat.

        This method should be called at the beginning of every episode.
        """
        self._transition_accumulator.reset()
        processors.reset(self._preprocessor)
        self._action = None

    def _act(self, timestep) -> parts.Action:
        """Selects action given timestep, according to epsilon-greedy policy."""
        s_t = timestep.observation
        self._rng_key, a_t = self._select_action(
            self._rng_key, self._online_params, s_t, self.exploration_epsilon
        )
        return parts.Action(jax.device_get(a_t))

    def _learn(self) -> None:
        """Samples a batch of transitions from replay and learns from it."""
        logging.log_first_n(logging.INFO, "Begin learning", 1)
        transitions = self._replay.sample(self._batch_size)
        (
            self._rng_key,
            self._opt_state,
            self._online_params,
            loss_values,
        ) = self._update(
            self._rng_key,
            self._opt_state,
            self._online_params,
            self._target_params,
            transitions,
        )
        return loss_values.item()

    @property
    def online_params(self) -> parts.NetworkParams:
        """Returns current parameters of Q-network."""
        return self._online_params

    @property
    def exploration_epsilon(self) -> float:
        """Returns epsilon value currently used by (eps-greedy) behavior policy."""
        return self._exploration_epsilon(self._frame_t)

    def get_state(self) -> Mapping[Text, Any]:
        """Retrieves agent state as a dictionary (e.g. for serialization)."""
        state = {
            "rng_key": self._rng_key,
            "frame_t": self._frame_t,
            "opt_state": self._opt_state,
            "online_params": self._online_params,
            "target_params": self._target_params,
            "replay": self._replay.get_state(),
        }
        return state

    def set_state(self, state: Mapping[Text, Any]) -> None:
        """Sets agent state from a (potentially de-serialized) dictionary."""
        self._rng_key = state["rng_key"]
        self._frame_t = state["frame_t"]
        self._opt_state = jax.device_put(state["opt_state"])
        self._online_params = jax.device_put(state["online_params"])
        self._target_params = jax.device_put(state["target_params"])
        self._replay.set_state(state["replay"])
=======
class Dqn(parts.Agent):
  """Deep Q-Network agent."""

  def __init__(
      self,
      preprocessor: processors.Processor,
      sample_network_input: jnp.ndarray,
      network: parts.Network,
      optimizer: optax.GradientTransformation,
      transition_accumulator: Any,
      replay: replay_lib.TransitionReplay,
      batch_size: int,
      exploration_epsilon: Callable[[int], float],
      min_replay_capacity_fraction: float,
      learn_period: int,
      target_network_update_period: int,
      grad_error_bound: float,
      rng_key: parts.PRNGKey,
  ):
    self._preprocessor = preprocessor
    self._replay = replay
    self._transition_accumulator = transition_accumulator
    self._batch_size = batch_size
    self._exploration_epsilon = exploration_epsilon
    self._min_replay_capacity = min_replay_capacity_fraction * replay.capacity
    self._learn_period = learn_period
    self._target_network_update_period = target_network_update_period

    # Initialize network parameters and optimizer.
    self._rng_key, network_rng_key = jax.random.split(rng_key)
    self._online_params = network.init(network_rng_key,
                                       sample_network_input[None, ...])
    self._target_params = self._online_params
    self._opt_state = optimizer.init(self._online_params)

    # Other agent state: last action, frame count, etc.
    self._action = None
    self._frame_t = -1  # Current frame index.
    self._statistics = {'state_value': np.nan}

    # Define jitted loss, update, and policy functions here instead of as
    # class methods, to emphasize that these are meant to be pure functions
    # and should not access the agent object's state via `self`.

    def loss_fn(online_params, target_params, transitions, rng_key):
      """Calculates loss given network parameters and transitions."""
      _, online_key, target_key = jax.random.split(rng_key, 3)
      q_tm1 = network.apply(online_params, online_key,
                            transitions.s_tm1).q_values
      q_target_t = network.apply(target_params, target_key,
                                 transitions.s_t).q_values
      td_errors = _batch_q_learning(
          q_tm1,
          transitions.a_tm1,
          transitions.r_t,
          transitions.discount_t,
          q_target_t,
      )
      td_errors = rlax.clip_gradient(td_errors, -grad_error_bound,
                                     grad_error_bound)
      losses = rlax.l2_loss(td_errors)
      chex.assert_shape(losses, (self._batch_size,))
      loss = jnp.mean(losses)
      return loss

    def update(rng_key, opt_state, online_params, target_params, transitions):
      """Computes learning update from batch of replay transitions."""
      rng_key, update_key = jax.random.split(rng_key)
      d_loss_d_params = jax.grad(loss_fn)(online_params, target_params,
                                          transitions, update_key)
      updates, new_opt_state = optimizer.update(d_loss_d_params, opt_state)
      new_online_params = optax.apply_updates(online_params, updates)
      return rng_key, new_opt_state, new_online_params

    self._update = jax.jit(update)

    def select_action(rng_key, network_params, s_t, exploration_epsilon):
      """Samples action from eps-greedy policy wrt Q-values at given state."""
      rng_key, apply_key, policy_key = jax.random.split(rng_key, 3)
      q_t = network.apply(network_params, apply_key, s_t[None, ...]).q_values[0]
      a_t = distrax.EpsilonGreedy(q_t,
                                  exploration_epsilon).sample(seed=policy_key)
      v_t = jnp.max(q_t, axis=-1)
      return rng_key, a_t, v_t

    self._select_action = jax.jit(select_action)

  def step(self, timestep: dm_env.TimeStep) -> parts.Action:
    """Selects action given timestep and potentially learns."""
    self._frame_t += 1

    timestep = self._preprocessor(timestep)

    if timestep is None:  # Repeat action.
      action = self._action
    else:
      action = self._action = self._act(timestep)

      for transition in self._transition_accumulator.step(timestep, action):
        self._replay.add(transition)

    if self._replay.size < self._min_replay_capacity:
      return action

    if self._frame_t % self._learn_period == 0:
      self._learn()

    if self._frame_t % self._target_network_update_period == 0:
      self._target_params = self._online_params

    return action

  def reset(self) -> None:
    """Resets the agent's episodic state such as frame stack and action repeat.

    This method should be called at the beginning of every episode.
    """
    self._transition_accumulator.reset()
    processors.reset(self._preprocessor)
    self._action = None

  def _act(self, timestep) -> parts.Action:
    """Selects action given timestep, according to epsilon-greedy policy."""
    s_t = timestep.observation
    self._rng_key, a_t, v_t = self._select_action(self._rng_key,
                                                  self._online_params, s_t,
                                                  self.exploration_epsilon)
    a_t, v_t = jax.device_get((a_t, v_t))
    self._statistics['state_value'] = v_t
    return parts.Action(a_t)

  def _learn(self) -> None:
    """Samples a batch of transitions from replay and learns from it."""
    logging.log_first_n(logging.INFO, 'Begin learning', 1)
    transitions = self._replay.sample(self._batch_size)
    self._rng_key, self._opt_state, self._online_params = self._update(
        self._rng_key,
        self._opt_state,
        self._online_params,
        self._target_params,
        transitions,
    )

  @property
  def online_params(self) -> parts.NetworkParams:
    """Returns current parameters of Q-network."""
    return self._online_params

  @property
  def statistics(self) -> Mapping[Text, float]:
    """Returns current agent statistics as a dictionary."""
    # Check for DeviceArrays in values as this can be very slow.
    assert all(
        not isinstance(x, jnp.DeviceArray) for x in self._statistics.values())
    return self._statistics

  @property
  def exploration_epsilon(self) -> float:
    """Returns epsilon value currently used by (eps-greedy) behavior policy."""
    return self._exploration_epsilon(self._frame_t)

  def get_state(self) -> Mapping[Text, Any]:
    """Retrieves agent state as a dictionary (e.g. for serialization)."""
    state = {
        'rng_key': self._rng_key,
        'frame_t': self._frame_t,
        'opt_state': self._opt_state,
        'online_params': self._online_params,
        'target_params': self._target_params,
        'replay': self._replay.get_state(),
    }
    return state

  def set_state(self, state: Mapping[Text, Any]) -> None:
    """Sets agent state from a (potentially de-serialized) dictionary."""
    self._rng_key = state['rng_key']
    self._frame_t = state['frame_t']
    self._opt_state = jax.device_put(state['opt_state'])
    self._online_params = jax.device_put(state['online_params'])
    self._target_params = jax.device_put(state['target_params'])
    self._replay.set_state(state['replay'])
>>>>>>> 807379c1
<|MERGE_RESOLUTION|>--- conflicted
+++ resolved
@@ -18,12 +18,8 @@
 
 from typing import Any, Callable, Mapping, Text
 
-<<<<<<< HEAD
-=======
-from absl import logging
 import chex
 import distrax
->>>>>>> 807379c1
 import dm_env
 import jax
 import jax.numpy as jnp
@@ -38,196 +34,6 @@
 _batch_q_learning = jax.vmap(rlax.q_learning)
 
 
-<<<<<<< HEAD
-class Dqn:
-    """Deep Q-Network agent."""
-
-    def __init__(
-        self,
-        preprocessor: processors.Processor,
-        sample_network_input: jnp.ndarray,
-        network: parts.Network,
-        optimizer: optax.GradientTransformation,
-        transition_accumulator: Any,
-        replay: replay_lib.TransitionReplay,
-        shaping_function,
-        batch_size: int,
-        exploration_epsilon: Callable[[int], float],
-        min_replay_capacity_fraction: float,
-        learn_period: int,
-        target_network_update_period: int,
-        grad_error_bound: float,
-        rng_key: parts.PRNGKey,
-    ):
-        self._preprocessor = preprocessor
-        self._replay = replay
-        self._transition_accumulator = transition_accumulator
-        self._batch_size = batch_size
-        self._exploration_epsilon = exploration_epsilon
-        self._min_replay_capacity = min_replay_capacity_fraction * replay.capacity
-        self._learn_period = learn_period
-        self._target_network_update_period = target_network_update_period
-
-        # Initialize network parameters and optimizer.
-        self._rng_key, network_rng_key = jax.random.split(rng_key)
-        self._online_params = network.init(
-            network_rng_key, sample_network_input[None, ...]
-        )
-        self._target_params = self._online_params
-        self._opt_state = optimizer.init(self._online_params)
-
-        # Other agent state: last action, frame count, etc.
-        self._action = None
-        self._frame_t = -1  # Current frame index.
-
-        # Define jitted loss, update, and policy functions here instead of as
-        # class methods, to emphasize that these are meant to be pure functions
-        # and should not access the agent object's state via `self`.
-
-        def loss_fn(online_params, target_params, transitions, rng_key):
-            """Calculates loss given network parameters and transitions."""
-            _, online_key, target_key, shaping_key = jax.random.split(rng_key, 4)
-            q_tm1 = network.apply(online_params, online_key, transitions.s_tm1).q_values
-            q_target_t = network.apply(
-                target_params, target_key, transitions.s_t
-            ).q_values
-
-            # compute shaping function F(s, a, s')
-            shaped_rewards = shaping_function(q_target_t, transitions, shaping_key)
-
-            td_errors = _batch_q_learning(
-                q_tm1,
-                transitions.a_tm1,
-                transitions.r_t,
-                transitions.discount_t,
-                q_target_t,
-            )
-            td_errors = rlax.clip_gradient(
-                td_errors, -grad_error_bound, grad_error_bound
-            )
-            losses = rlax.l2_loss(td_errors)
-            assert losses.shape == (self._batch_size,)
-            loss = jnp.mean(losses)
-            return loss
-
-        def update(rng_key, opt_state, online_params, target_params, transitions):
-            """Computes learning update from batch of replay transitions."""
-            rng_key, update_key = jax.random.split(rng_key)
-            loss_values, d_loss_d_params = jax.value_and_grad(loss_fn)(
-                online_params, target_params, transitions, update_key
-            )
-            updates, new_opt_state = optimizer.update(d_loss_d_params, opt_state)
-            new_online_params = optax.apply_updates(online_params, updates)
-            return rng_key, new_opt_state, new_online_params, loss_values
-
-        self._update = jax.jit(update)
-
-        def select_action(rng_key, network_params, s_t, exploration_epsilon):
-            """Samples action from eps-greedy policy wrt Q-values at given state."""
-            rng_key, apply_key, policy_key = jax.random.split(rng_key, 3)
-            q_t = network.apply(network_params, apply_key, s_t[None, ...]).q_values[0]
-            a_t = rlax.epsilon_greedy().sample(policy_key, q_t, exploration_epsilon)
-            return rng_key, a_t
-
-        self._select_action = jax.jit(select_action)
-
-    def step(self, timestep: dm_env.TimeStep) -> parts.Action:
-        """Selects action given timestep and potentially learns."""
-        self._frame_t += 1
-
-        timestep = self._preprocessor(timestep)
-
-        if timestep is None:  # Repeat action.
-            action = self._action
-        else:
-            action = self._action = self._act(timestep)
-
-            for transition in self._transition_accumulator.step(timestep, action):
-                self._replay.add(transition)
-
-        if self._replay.size < self._min_replay_capacity:
-            return action, None, None, None
-
-        if self._frame_t % self._learn_period == 0:
-            loss = self._learn()
-            shaped_rewards = None
-            penalties = None
-        else:
-            loss = None
-            shaped_rewards = None
-            penalties = None
-
-        if self._frame_t % self._target_network_update_period == 0:
-            self._target_params = self._online_params
-
-        return action, loss, shaped_rewards, penalties
-
-    def reset(self) -> None:
-        """Resets the agent's episodic state such as frame stack and action repeat.
-
-        This method should be called at the beginning of every episode.
-        """
-        self._transition_accumulator.reset()
-        processors.reset(self._preprocessor)
-        self._action = None
-
-    def _act(self, timestep) -> parts.Action:
-        """Selects action given timestep, according to epsilon-greedy policy."""
-        s_t = timestep.observation
-        self._rng_key, a_t = self._select_action(
-            self._rng_key, self._online_params, s_t, self.exploration_epsilon
-        )
-        return parts.Action(jax.device_get(a_t))
-
-    def _learn(self) -> None:
-        """Samples a batch of transitions from replay and learns from it."""
-        logging.log_first_n(logging.INFO, "Begin learning", 1)
-        transitions = self._replay.sample(self._batch_size)
-        (
-            self._rng_key,
-            self._opt_state,
-            self._online_params,
-            loss_values,
-        ) = self._update(
-            self._rng_key,
-            self._opt_state,
-            self._online_params,
-            self._target_params,
-            transitions,
-        )
-        return loss_values.item()
-
-    @property
-    def online_params(self) -> parts.NetworkParams:
-        """Returns current parameters of Q-network."""
-        return self._online_params
-
-    @property
-    def exploration_epsilon(self) -> float:
-        """Returns epsilon value currently used by (eps-greedy) behavior policy."""
-        return self._exploration_epsilon(self._frame_t)
-
-    def get_state(self) -> Mapping[Text, Any]:
-        """Retrieves agent state as a dictionary (e.g. for serialization)."""
-        state = {
-            "rng_key": self._rng_key,
-            "frame_t": self._frame_t,
-            "opt_state": self._opt_state,
-            "online_params": self._online_params,
-            "target_params": self._target_params,
-            "replay": self._replay.get_state(),
-        }
-        return state
-
-    def set_state(self, state: Mapping[Text, Any]) -> None:
-        """Sets agent state from a (potentially de-serialized) dictionary."""
-        self._rng_key = state["rng_key"]
-        self._frame_t = state["frame_t"]
-        self._opt_state = jax.device_put(state["opt_state"])
-        self._online_params = jax.device_put(state["online_params"])
-        self._target_params = jax.device_put(state["target_params"])
-        self._replay.set_state(state["replay"])
-=======
 class Dqn(parts.Agent):
   """Deep Q-Network agent."""
 
@@ -342,7 +148,6 @@
 
   def reset(self) -> None:
     """Resets the agent's episodic state such as frame stack and action repeat.
-
     This method should be called at the beginning of every episode.
     """
     self._transition_accumulator.reset()
@@ -408,5 +213,4 @@
     self._opt_state = jax.device_put(state['opt_state'])
     self._online_params = jax.device_put(state['online_params'])
     self._target_params = jax.device_put(state['target_params'])
-    self._replay.set_state(state['replay'])
->>>>>>> 807379c1
+    self._replay.set_state(state['replay'])
--- conflicted
+++ resolved
@@ -20,7 +20,8 @@
 
 # pylint: disable=g-bad-import-order
 import os
-os.environ["XLA_PYTHON_CLIENT_PREALLOCATE"] = 'false'
+
+os.environ["XLA_PYTHON_CLIENT_PREALLOCATE"] = "false"
 import collections
 import datetime
 import itertools
@@ -132,11 +133,7 @@
         )
 
     # Create sample network input from sample preprocessor output.
-<<<<<<< HEAD
-    sample_processed_timestep = preprocessor_builder()(env.reset(True))
-=======
     sample_processed_timestep = preprocessor_builder()(env.reset(train=None))
->>>>>>> 8a84e4ed
     sample_processed_timestep = typing.cast(dm_env.TimeStep, sample_processed_timestep)
     sample_network_input = sample_processed_timestep.observation
     chex.assert_shape(

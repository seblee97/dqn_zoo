# Parent image.
FROM nvidia/cuda:11.1.1-cudnn8-devel-ubuntu20.04

RUN apt-get update

# Avoid interaction when installing tzdata.
ARG DEBIAN_FRONTEND=noninteractive

<<<<<<< HEAD
# Install git to clone RLax repository.
# before additional update commands, this led to error not finding git version
# solution via https://askubuntu.com/questions/886765/cannot-install-git-on-ubuntu-16-04-lts
RUN apt-get update && apt-get -f -y dist-upgrade && apt-get -f -y install && apt-get install -y git
=======
# Install Python 3.9.
RUN apt-get install -y python3.9=3.9.5-3ubuntu0~20.04.1
>>>>>>> 807379c1

# Install pip.
RUN apt-get install -y python3-pip=20.0.2-5ubuntu1.6
RUN python3.9 -m pip install --upgrade pip==22.1.2

# Install wget and unrar to download and extract ROMs.
RUN apt-get install -y wget unrar

WORKDIR /workspace

# Copy requirements file specifying pinned dependencies.
COPY ./docker_requirements.txt /workspace/

# Install Python dependencies.
RUN python3.9 -m pip install -r docker_requirements.txt

# List Python dependencies.
RUN python3.9 -m pip freeze

# Copy over source code from build context.
COPY ./dqn_zoo /workspace/dqn_zoo

# Download, extract and import Atari ROMs. The ROMs are available from
# http://www.atarimania.com for free but make sure the respective license covers
# your particular use case.
RUN mkdir atari_roms
RUN wget http://www.atarimania.com/roms/Roms.rar --directory-prefix=atari_roms/
RUN unrar x -y atari_roms/Roms.rar atari_roms
RUN python3.9 -m atari_py.import_roms atari_roms/ROMS
RUN rm -rf atari_roms

# List files in current directory.
RUN find .

# Run tests on CPU.
ARG JAX_PLATFORM_NAME=cpu
RUN python3.9 -m dqn_zoo.gym_atari_test
RUN python3.9 -m dqn_zoo.networks_test
RUN python3.9 -m dqn_zoo.parts_test
RUN python3.9 -m dqn_zoo.replay_test
RUN python3.9 -m dqn_zoo.c51.run_atari_test
RUN python3.9 -m dqn_zoo.double_q.run_atari_test
RUN python3.9 -m dqn_zoo.dqn.run_atari_test
RUN python3.9 -m dqn_zoo.iqn.run_atari_test
RUN python3.9 -m dqn_zoo.prioritized.run_atari_test
RUN python3.9 -m dqn_zoo.qrdqn.run_atari_test
RUN python3.9 -m dqn_zoo.rainbow.run_atari_test

# Allow running container as an executable. E.g. to run DQN:
# docker run --gpus all --name dqn_zoo_dqn dqn_zoo:latest \
#     -m dqn_zoo.dqn.run_atari --environment_name=pong
ENTRYPOINT ["python3.9"]<|MERGE_RESOLUTION|>--- conflicted
+++ resolved
@@ -6,15 +6,12 @@
 # Avoid interaction when installing tzdata.
 ARG DEBIAN_FRONTEND=noninteractive
 
-<<<<<<< HEAD
 # Install git to clone RLax repository.
 # before additional update commands, this led to error not finding git version
 # solution via https://askubuntu.com/questions/886765/cannot-install-git-on-ubuntu-16-04-lts
-RUN apt-get update && apt-get -f -y dist-upgrade && apt-get -f -y install && apt-get install -y git
-=======
+# RUN apt-get update && apt-get -f -y dist-upgrade && apt-get -f -y install && apt-get install -y git
 # Install Python 3.9.
 RUN apt-get install -y python3.9=3.9.5-3ubuntu0~20.04.1
->>>>>>> 807379c1
 
 # Install pip.
 RUN apt-get install -y python3-pip=20.0.2-5ubuntu1.6
